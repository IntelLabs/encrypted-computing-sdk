# NOTE pytest requires pydantic to be to be [1.7, 2.0)
pydantic ~= 1.10

# for dev / commits
<<<<<<< HEAD
black ~= 24.4
pylint ~= 3.1
=======
black ~= 24.3
pylint ~= 3.2
>>>>>>> bf779e74

# for testing
pytest ~= 8.3<|MERGE_RESOLUTION|>--- conflicted
+++ resolved
@@ -2,13 +2,8 @@
 pydantic ~= 1.10
 
 # for dev / commits
-<<<<<<< HEAD
 black ~= 24.4
-pylint ~= 3.1
-=======
-black ~= 24.3
 pylint ~= 3.2
->>>>>>> bf779e74
 
 # for testing
 pytest ~= 8.3