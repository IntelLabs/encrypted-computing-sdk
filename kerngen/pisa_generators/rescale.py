--- conflicted
+++ resolved
@@ -41,13 +41,9 @@
         last_q = self.input0.rns - 1
 
         one, r2, iq = common_immediates(
-<<<<<<< HEAD
             r2_rns=last_q,
             iq_rns=last_q,
-            iq_suffix=self.var_suffix + f"_{self.context.current_rns}",
-=======
-            r2_rns=last_q, iq_rns=last_q, iq_suffix=self.var_suffix + f"_{self.context.current_rns}"
->>>>>>> 70409650
+            iq_suffix=self.var_suffix + f"_{self.context.current_rns}"
         )
 
         q_last_half = Polys("qLastHalf", 1, self.input0.rns)
