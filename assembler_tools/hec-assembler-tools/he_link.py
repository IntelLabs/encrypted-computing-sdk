#! /usr/bin/env python3
# encoding: utf-8
"""
This module provides functionality for linking assembled kernels into a full HERACLES program for execution queues: MINST, CINST, and XINST.

Classes:
    LinkerRunConfig
        Maintains the configuration data for the run.

    KernelFiles
        Structure for kernel files.

Functions:
    main(run_config: LinkerRunConfig, verbose_stream=None)
        Executes the linking process using the provided configuration.

    parse_args() -> argparse.Namespace
        Parses command-line arguments for the linker script.

Usage:
    This script is intended to be run as a standalone program. It requires specific command-line arguments
    to specify input and output files and configuration options for the linking process.

"""
import argparse
import io
import os
import pathlib
import sys
import time
import warnings

import linker

from typing import NamedTuple

from assembler.common import constants
from assembler.common import makeUniquePath
from assembler.common.counter import Counter
from assembler.common.run_config import RunConfig
from assembler.common.config import GlobalConfig
from assembler.memory_model import mem_info
<<<<<<< HEAD
from assembler.spec_config.mem_spec import MemSpecConfig
=======
from assembler.isa_spec import SpecConfig
>>>>>>> 0c8c7a1f
from linker import loader
from linker.steps import variable_discovery
from linker.steps import program_linker

class LinkerRunConfig(RunConfig):
    """
    Maintains the configuration data for the run.

    Methods:
        as_dict() -> dict
            Returns the configuration as a dictionary.
    """

    __initialized = False # specifies whether static members have been initialized
    # contains the dictionary of all configuration items supported and their
    # default value (or None if no default)
    __default_config = {}

    def __init__(self, **kwargs):
        """
        Constructs a new LinkerRunConfig Object from input parameters.

        See base class constructor for more parameters.

        Args:
            input_prefixes (list[str]):
                List of input prefixes, including full path. For an input prefix, linker will
                assume there are three files named `input_prefixes[i] + '.minst'`,
                `input_prefixes[i] + '.cinst'`, and `input_prefixes[i] + '.xinst'`.
                This list must not be empty.
            output_prefix (str):
                Prefix for the output file names.
                Three files will be generated:
                `output_dir/output_prefix.minst`, `output_dir/output_prefix.cinst`, and
                `output_dir/output_prefix.xinst`.
                Output filenames cannot match input file names.
            input_mem_file (str):
                Input memory file associated with the result kernel.
            output_dir (str): current working directory
                OPTIONAL directory where to store all intermediate files and final output.
                This will be created if it doesn't exists.
                Defaults to current working directory.

        Raises:
            TypeError:
                A mandatory configuration value was missing.
            ValueError:
                At least, one of the arguments passed is invalid.
        """

        self.init_default_config()
        
        # class members based on configuration
        for config_name, default_value in self.__default_config.items():
            value = kwargs.get(config_name)
            if value is not None:
                assert(not hasattr(self, config_name))
                setattr(self, config_name, value)
            else:
                if not hasattr(self, config_name):
                    setattr(self, config_name, default_value)
                    if getattr(self, config_name) is None:
                        raise TypeError(f'Expected value for configuration `{config_name}`, but `None` received.')

        # fix file names
        self.output_dir = makeUniquePath(self.output_dir)
        self.input_mem_file = makeUniquePath(self.input_mem_file)

    @classmethod
    def init_default_config(cls):
        """
        Initializes static members of the class.
        """
        if not cls.__initialized:
            cls.__default_config["input_prefixes"]  = None
            cls.__default_config["input_mem_file"]  = None
            cls.__default_config["output_dir"]      = os.getcwd()
            cls.__default_config["output_prefix"]   = None
            cls.__default_config["has_hbm"]         = True
            cls.__default_config["hbm_size"]          = cls.DEFAULT_HBM_SIZE_KB
            cls.__default_config["use_xinstfetch"]    = GlobalConfig.useXInstFetch
            cls.__default_config["suppress_comments"] = GlobalConfig.suppressComments

            cls.__initialized = True

    def __str__(self):
        """
        Provides a string representation of the configuration.
    
        Returns:
            str: The string for the configuration.
        """
        self_dict = self.as_dict()
        with io.StringIO() as retval_f:
            for key, value in self_dict.items():
                print("{}: {}".format(key, value), file=retval_f)
            retval = retval_f.getvalue()
        return retval

    def as_dict(self) -> dict:
        """
        Provides the configuration as a dictionary.

        Returns:
            dict: The configuration.
        """
        retval = super().as_dict()
        tmp_self_dict = vars(self)
        retval.update({ config_name: tmp_self_dict[config_name] for config_name in self.__default_config })
        return retval

class KernelFiles(NamedTuple):
    """
    Structure for kernel files.

    Attributes:
        minst (str):
            Index = 0. Name for file containing MInstructions for represented kernel.
        cinst (str):
            Index = 1. Name for file containing CInstructions for represented kernel.
        xinst (str):
            Index = 2. Name for file containing XInstructions for represented kernel.
        prefix (str):
            Index = 3
    """
    minst: str
    cinst: str
    xinst: str
    prefix: str

def main(run_config: LinkerRunConfig, verbose_stream = None):
    """
    Executes the linking process using the provided configuration.

    This function prepares input and output file names, initializes the memory model, discovers variables,
    and links each kernel, writing the output to specified files.

    Args:
        run_config (LinkerRunConfig): The configuration object containing run parameters.
        verbose_stream: The stream to which verbose output is printed. Defaults to None.

    Returns:
        None
    """
    if verbose_stream:
        print("Linking...", file=verbose_stream)

    if run_config.use_xinstfetch:
        warnings.warn(f'Ignoring configuration flag "use_xinstfetch".')

    # Update global config
    GlobalConfig.hasHBM = run_config.has_hbm

    mem_filename: str         = run_config.input_mem_file
    hbm_capcity_words: int    = constants.convertBytes2Words(run_config.hbm_size * constants.Constants.KILOBYTE)
    input_files               = [] # list(KernelFiles)
    output_files: KernelFiles = None

    # prepare output file names
    output_prefix = os.path.join(run_config.output_dir, run_config.output_prefix)
    output_dir = os.path.dirname(output_prefix)
    pathlib.Path(output_dir).mkdir(exist_ok = True, parents=True)
    output_files = KernelFiles(minst=makeUniquePath(output_prefix + '.minst'),
                               cinst=makeUniquePath(output_prefix + '.cinst'),
                               xinst=makeUniquePath(output_prefix + '.xinst'),
                               prefix=makeUniquePath(output_prefix))

    # prepare input file names
    for file_prefix in run_config.input_prefixes:
        input_files.append(KernelFiles(minst=makeUniquePath(file_prefix + '.minst'),
                                       cinst=makeUniquePath(file_prefix + '.cinst'),
                                       xinst=makeUniquePath(file_prefix + '.xinst'),
                                       prefix=makeUniquePath(file_prefix)))
        for input_filename in input_files[-1][:-1]:
            if not os.path.isfile(input_filename):
                raise FileNotFoundError(input_filename)
            if input_filename in output_files:
                raise RuntimeError(f'Input files cannot match output files: "{input_filename}"')

    # reset counters
    Counter.reset()

    # parse mem file

    if verbose_stream:
        print("", file=verbose_stream)
        print("Interpreting variable meta information...", file=verbose_stream)

    with open(mem_filename, 'r') as mem_ifnum:
        mem_meta_info = mem_info.MemInfo.from_iter(mem_ifnum)

    # initialize memory model
    if verbose_stream:
        print("Initializing linker memory model", file=verbose_stream)

    mem_model = linker.MemoryModel(hbm_capcity_words, mem_meta_info)
    if verbose_stream:
        print(f"  HBM capacity: {mem_model.hbm.capacity} words", file=verbose_stream)

    # find all variables and usage across all the input kernels

    if verbose_stream:
        print("  Finding all program variables...", file=verbose_stream)
        print("  Scanning", file=verbose_stream)

    for idx, kernel in enumerate(input_files):
        if not GlobalConfig.hasHBM:
            if verbose_stream:
                print("    {}/{}".format(idx + 1, len(input_files)), kernel.cinst,
                      file=verbose_stream)
            # load next CInst kernel and scan for variables used in SPAD
            kernel_cinstrs = loader.loadCInstKernelFromFile(kernel.cinst)
            for var_name in variable_discovery.discoverVariablesSPAD(kernel_cinstrs):
                mem_model.addVariable(var_name)
        else:
            if verbose_stream:
                print("    {}/{}".format(idx + 1, len(input_files)), kernel.minst,
                    file=verbose_stream)
            # load next MInst kernel and scan for variables used
            kernel_minstrs = loader.loadMInstKernelFromFile(kernel.minst)
            for var_name in variable_discovery.discoverVariables(kernel_minstrs):
                mem_model.addVariable(var_name)

    # check that all non-keygen variables from MemInfo are used
    for var_name in mem_model.mem_info_vars:
        if var_name not in mem_model.variables:
            if GlobalConfig.hasHBM or var_name not in mem_model.mem_info_meta: # skip checking meta vars when no HBM
                raise RuntimeError(f'Unused variable from input mem file: "{var_name}" not in memory model.')

    if verbose_stream:
        print(f"    Variables found: {len(mem_model.variables)}", file=verbose_stream)

    if verbose_stream:
        print("Linking started", file=verbose_stream)

    # open the output files
    with open(output_files.minst, 'w') as fnum_output_minst, \
         open(output_files.cinst, 'w') as fnum_output_cinst, \
         open(output_files.xinst, 'w') as fnum_output_xinst:

        # prepare the linker class
        result_program = program_linker.LinkedProgram(fnum_output_minst,
                                                      fnum_output_cinst,
                                                      fnum_output_xinst,
                                                      mem_model,
                                                      supress_comments=run_config.suppress_comments)
        # start linking each kernel
        for idx, kernel in enumerate(input_files):
            if verbose_stream:
                print("[ {: >3}% ]".format(idx * 100 // len(input_files)), kernel.prefix,
                      file=verbose_stream)
            kernel_minstrs = loader.loadMInstKernelFromFile(kernel.minst)
            kernel_cinstrs = loader.loadCInstKernelFromFile(kernel.cinst)
            kernel_xinstrs = loader.loadXInstKernelFromFile(kernel.xinst)

            result_program.linkKernel(kernel_minstrs, kernel_cinstrs, kernel_xinstrs)

        if verbose_stream:
            print("[ 100% ] Finalizing output", output_files.prefix, file=verbose_stream)

        # signal that we have linked all kernels
        result_program.close()

    if verbose_stream:
        print("Output written to files:", file=verbose_stream)
        print("  ", output_files.minst, file=verbose_stream)
        print("  ", output_files.cinst, file=verbose_stream)
        print("  ", output_files.xinst, file=verbose_stream)

def parse_args():
    """
    Parses command-line arguments for the linker script.

    This function sets up the argument parser and defines the expected arguments for the script.
    It returns a Namespace object containing the parsed arguments.

    Returns:
        argparse.Namespace: Parsed command-line arguments.
    """
    parser = argparse.ArgumentParser(
        description=("HERACLES Linker.\n"
                     "Links assembled kernels into a full HERACLES program "
                     "for each of the three execution queues: MINST, CINST, and XINST.\n\n"
                     "To link several kernels, specify each kernel's input prefix in order. "
                     "Variables that should carry on across kernels should be have the same name. "
                     "Linker will recognize matching variables and keep their values between kernels. "
                     "Variables that are inputs and outputs (and metadata) for the whole program must "
                     "be indicated in the input memory mapping file."))
    parser.add_argument("input_prefixes", nargs="+",
                        help=("List of input prefixes, including full path. For an input prefix, linker will "
                              "assume three files exist named `input_prefixes[i] + '.minst'`, "
                              "`input_prefixes[i] + '.cinst'`, and `input_prefixes[i] + '.xinst'`."))
<<<<<<< HEAD
    parser.add_argument("--mem_spec", default="", dest="mem_spec_file",
                        help=("Input Mem specification (.json) file."))
=======
    parser.add_argument("--isa_spec", default="", dest="isa_spec_file",
                        help=("Input ISA specification (.json) file."))
>>>>>>> 0c8c7a1f
    parser.add_argument("-im", "--input_mem_file", dest="input_mem_file", required=True,
                        help=("Input memory mapping file associated with the resulting program. "
                              "Specifies the names for input, output, and metadata variables for the full program. "
                              "This file is usually the same as the kernel's when converting a single kernel into "
                              "a program, but, when linking multiple kernels together, it should be tailored to the "
                              "whole program."))
    parser.add_argument("-o", "--output_prefix", dest="output_prefix", required=True,
                        help=("Prefix for the output file names. "
                              "Three files will be generated: \n"
                              "`output_dir/output_prefix.minst`, `output_dir/output_prefix.cinst`, and "
                              "`output_dir/output_prefix.xinst`. \n"
                              "Output filenames cannot match input file names."))
    parser.add_argument("-od", "--output_dir", dest="output_dir", default="",
                        help=("Directory where to store all intermediate files and final output. "
                              "This will be created if it doesn't exists. "
                              "Defaults to current working directory."))
    parser.add_argument("--hbm_size", type=int, help="HBM size in KB.")
    parser.add_argument("--no_hbm", dest="has_hbm", action="store_false",
                        help="If set, this flag tells he_prep there is no HBM in the target chip.")
    parser.add_argument("--suppress_comments", "--no_comments", dest="suppress_comments", action="store_true",
                        help=("When enabled, no comments will be emited on the output generated."))
    parser.add_argument("-v", "--verbose", dest="verbose", action="count", default=0,
                        help=("If enabled, extra information and progress reports are printed to stdout. "
                              "Increase level of verbosity by specifying flag multiple times, e.g. -vv"))
    args = parser.parse_args()

    return args

if __name__ == "__main__":
    module_dir = os.path.dirname(__file__)
    module_name = os.path.basename(__file__)

    args = parse_args()
<<<<<<< HEAD
    args.mem_spec_file = MemSpecConfig.initialize_mem_spec(module_dir, args.mem_spec_file)

=======
    args.isa_spec_file = SpecConfig.initialize_isa_spec(module_dir, args.isa_spec_file)
>>>>>>> 0c8c7a1f
    config = LinkerRunConfig(**vars(args)) # convert argsparser into a dictionary

    if args.verbose > 0:
        print(module_name)
        print()
        print("Run Configuration")
        print("=================")
        print(config)
        print("=================")
        print()

    main(config, sys.stdout if args.verbose > 1 else None)

    if args.verbose > 0:
        print()
        print(module_name, "- Complete")<|MERGE_RESOLUTION|>--- conflicted
+++ resolved
@@ -40,11 +40,8 @@
 from assembler.common.run_config import RunConfig
 from assembler.common.config import GlobalConfig
 from assembler.memory_model import mem_info
-<<<<<<< HEAD
 from assembler.spec_config.mem_spec import MemSpecConfig
-=======
-from assembler.isa_spec import SpecConfig
->>>>>>> 0c8c7a1f
+from assembler.spec_config.isa_spec import ISASpecConfig
 from linker import loader
 from linker.steps import variable_discovery
 from linker.steps import program_linker
@@ -337,13 +334,10 @@
                         help=("List of input prefixes, including full path. For an input prefix, linker will "
                               "assume three files exist named `input_prefixes[i] + '.minst'`, "
                               "`input_prefixes[i] + '.cinst'`, and `input_prefixes[i] + '.xinst'`."))
-<<<<<<< HEAD
     parser.add_argument("--mem_spec", default="", dest="mem_spec_file",
                         help=("Input Mem specification (.json) file."))
-=======
     parser.add_argument("--isa_spec", default="", dest="isa_spec_file",
                         help=("Input ISA specification (.json) file."))
->>>>>>> 0c8c7a1f
     parser.add_argument("-im", "--input_mem_file", dest="input_mem_file", required=True,
                         help=("Input memory mapping file associated with the resulting program. "
                               "Specifies the names for input, output, and metadata variables for the full program. "
@@ -377,12 +371,8 @@
     module_name = os.path.basename(__file__)
 
     args = parse_args()
-<<<<<<< HEAD
     args.mem_spec_file = MemSpecConfig.initialize_mem_spec(module_dir, args.mem_spec_file)
-
-=======
-    args.isa_spec_file = SpecConfig.initialize_isa_spec(module_dir, args.isa_spec_file)
->>>>>>> 0c8c7a1f
+    args.isa_spec_file = ISASpecConfig.initialize_isa_spec(module_dir, args.isa_spec_file)
     config = LinkerRunConfig(**vars(args)) # convert argsparser into a dictionary
 
     if args.verbose > 0:
