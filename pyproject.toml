[build-system]
requires = ["setuptools"]
build-backend = "setuptools.build_meta"

[tool.setuptools]
packages = ["assembler_tools", "p-isa_tools", "heracles"]

[tool.setuptools.package-dir]
"" = "."
"heracles" = "p-isa_tools/data_formats/python/heracles"

[project]
name = "encrypted-computing-sdk"
version = "0.1.0"
description = "Encrypted Computing SDK"
requires-python = ">=3.10"
dependencies = [
<<<<<<< HEAD
    "protobuf==4.25.8",
    "regex-spm",
    "numpy",
    ]
=======
    "protobuf==4.23.4",
    "regex-spm",
    "numpy",
]
>>>>>>> 44128973

[project.optional-dependencies]
dev = [
    "grpcio-tools==1.56.2",  # needed for compiling protos from python directly
    "pytest>=7.4.0",
    "pre-commit>=4.3.0",
    # pre-commit installs its own version of the tools below,
    # but it is convenient to have them locally, too
    "ruff>=0.14.2",
    "mypy==1.17.1",
    "cpplint>=1.6.0",
    "pydantic>=2.0.0",
    # Enables "doxygen" for python
    "doxypypy>=0.8.8.7",
    # For requirements generation
    "pip-tools>=7.5.1",
    # Dependabot
    "virtualenv>=20.35.3",
]

[tool.ruff]
target-version = "py310"
line-length = 140

[tool.ruff.lint]
# Enable pycodestyle (`E`) and Pyflakes (`F`) codes by default.
# Add other rule sets as needed: https://docs.astral.sh/ruff/rules/
select = [
    "E",      # pycodestyle errors
    "W",      # pycodestyle warnings
    "F",      # Pyflakes
    "I",      # isort
    "N",      # pep8-naming
    "UP",     # pyupgrade
    "C4",     # flake8-comprehensions
    "B",      # flake8-bugbear
    "A",      # flake8-builtins
    "YTT",    # flake8-2020
    "S",      # bandit
    "BLE",    # flake8-blind-except
    "FBT",    # flake8-boolean-trap
    "C90",    # mccabe
    "T",      # flake8-todos
    "FIX",    # flake8-fixme
]

ignore = [
    "S101",   # Use of assert detected (common in tests)
    "S108",   # Probable insecure usage of temporary file or directory (allow use of `/tmp`)
    "FBT001", # Boolean positional arg in function definition
    "FBT002", # Boolean default arg in function definition
    "FBT003", # Boolean positional value in function call
    "A003",   # Class attribute shadows built-in
    "N801",   # Class name should use CapWords convention (allow lowercase class names)
    "N802",   # Function name should be lowercase (allow camelCase function names)
    "N806",   # Variable in function should be lowercase (allows iN, logN style)
    "N812",   # Lowercase imported as non-lowercase (allow cinst imported as ISACInst)
    "N815",   # Variable in class scope should not be mixedCase (allow camelCase class variables)
    "T201",   # print() statements allowed
    "FIX002", # TODO comments allowed (equivalent to pylint W0511)
    "TD002",  # Missing author in TODO
    "TD003",  # Missing issue link in TODO
    "B028",   # No explicit stacklevel keyword argument found
    "UP038",  # Prefer Union Type in isinstance (deprecated, and breaks some of our mocking)
]

# Exclude certain assembler files
exclude = [
    "assembler_tools/hec-assembler-tools/assembler/common/run_config.py",
    "assembler_tools/hec-assembler-tools/assembler/instructions/**",
    "assembler_tools/hec-assembler-tools/assembler/memory_model/**",
    "assembler_tools/hec-assembler-tools/assembler/stages/asm_scheduler.py",
    "assembler_tools/hec-assembler-tools/assembler/stages/scheduler.py",
    "assembler_tools/hec-assembler-tools/debug_tools/main.py",
    "assembler_tools/hec-assembler-tools/debug_tools/xinst_timing_check/**",
    "assembler_tools/hec-assembler-tools/he_as.py",
    "assembler_tools/hec-assembler-tools/assembler/spec_config/isa_spec.py"
]

[tool.ruff.lint.mccabe]
max-complexity = 15

[tool.ruff.lint.per-file-ignores]
"assembler_tools/hec-assembler-tools/assembler/common/constants.py" = ["N805", "N802"] # do not force first arg to be called `self` here, allow camelCase function names

[tool.ruff.lint.pep8-naming]
extend-ignore-names = ["iN", "logN"]

[tool.ruff.format]
# Use double quotes (matches your existing style)
quote-style = "double"
# Indent with spaces, rather than tabs
indent-style = "space"
# Respect magic trailing commas
skip-magic-trailing-comma = false
# Automatically detect the appropriate line ending
line-ending = "auto"

[tool.pytest.ini_options]
pythonpath = ["p-isa_tools/kerngen", "assembler_tools/hec-assembler-tools", "p-isa_tools/data_formats/python"]

[tool.mypy]
python_version = "3.10"
namespace_packages = true
show_error_codes = true
pretty = true
files = ["p-isa_tools/"]
exclude = [
    "p-isa_tools/data_formats/python/heracles/proto/.*_pb2\\.py$",
]<|MERGE_RESOLUTION|>--- conflicted
+++ resolved
@@ -15,17 +15,10 @@
 description = "Encrypted Computing SDK"
 requires-python = ">=3.10"
 dependencies = [
-<<<<<<< HEAD
     "protobuf==4.25.8",
     "regex-spm",
     "numpy",
     ]
-=======
-    "protobuf==4.23.4",
-    "regex-spm",
-    "numpy",
-]
->>>>>>> 44128973
 
 [project.optional-dependencies]
 dev = [
